--- conflicted
+++ resolved
@@ -1,9 +1,6 @@
 # Changes
-<<<<<<< HEAD
 + **6.0.5** - Added CluProcessor, which contains only in-house tools. Currently contains English tokenization.
-=======
 + **6.0.5** - The FastBioNLPProcessor is available in the ProcessorsShell.
->>>>>>> 7613d228
 + **6.0.4** - Use consistent SBT version across projects. Fix lib clash: allow ai.lum.common to dicate typesafe.config version.
 + **6.0.3** - Added FastBioNLPProcessor. Update for Bioresources 1.1.22 containing updated MITRE Phase3 override KB.
 + **6.0.3** - The rule NER is now a singleton object, so it can be shared between different processor objects.
