--- conflicted
+++ resolved
@@ -17,12 +17,8 @@
 Authors: [Mihai Surdeanu](http://surdeanu.info/mihai/), Marco Valenzuela, Gustave Hanh-Powell, Peter Jansen, Daniel Fried, Dane Bell. 
 
 # Changes
-<<<<<<< HEAD
 + **5.1-SNAPSHOT** - Improved tokenization for the bio domain.
-+ **5.0** - switched to Java 8 and Scala 2.11. First public release of ODIN (domain-independent event extraction) framework, in the `edu.arizona.sista.odin` package. First release of ODIN's DARPA biomedical grammar. `FastNLPProcessor` now supports both the Malt and the new Stanford NN dependency parser (the Stanford parser is now the default setting).
-=======
 + **5.0** - changed to Java 8, Scala 2.11, and CoreNLP 3.5.1. First public release of ODIN (domain-independent event extraction) framework, in the `edu.arizona.sista.odin` package. First release of ODIN's DARPA biomedical grammar. `FastNLPProcessor` now supports both the Malt and the new Stanford NN dependency parser (the Stanford parser is now the default setting).
->>>>>>> 27e7ff54
 + **4.0** - added `BioNLPProcessor`. Install our fork of the [BANNER named entity recognizer](https://github.com/sistanlp/banner) before!
 + **3.3** - bug fix: make sure DocumentSerializer.load() works when multiple documents are serialized into the same file.
 + **3.2** - Added a discourse parser to `FastNLPProcessor`. This performs marginally worse than the one in `CoreNLPProcessor`, but it is much faster for end-to-end processing, due to the shift-reduce syntactic parser.
