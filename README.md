--- conflicted
+++ resolved
@@ -14,11 +14,7 @@
 
 (c) Mihai Surdeanu, 2013 -
 
-<<<<<<< HEAD
 Authors: [Mihai Surdeanu](http://surdeanu.info/mihai/), Marco Valenzuela, Gustave Hanh-Powell, Peter Jansen, Daniel Fried, Dane Bell, and Tom Hicks.
-=======
-Authors: [Mihai Surdeanu](http://surdeanu.info/mihai/), Marco Valenzuela, Gustave Hanh-Powell, Peter Jansen, Daniel Fried, Dane Bell.
->>>>>>> 926684ad
 
 # Changes
 + **5.2-SNAPSHOT** - Version 2 of ODIN, including a cleaner (more declarative) rule language, which minimizes the need for custom actions.
